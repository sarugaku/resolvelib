import collections
import operator

from .providers import AbstractResolver
from .structs import DirectedGraph, IteratorMapping, build_iter_view


RequirementInformation = collections.namedtuple(
    "RequirementInformation", ["requirement", "parent"]
)


class ResolverException(Exception):
    """A base class for all exceptions raised by this module.

    Exceptions derived by this class should all be handled in this module. Any
    bubbling pass the resolver should be treated as a bug.
    """


class RequirementsConflicted(ResolverException):
    def __init__(self, criterion):
        super(RequirementsConflicted, self).__init__(criterion)
        self.criterion = criterion

    def __str__(self):
        return "Requirements conflict: {}".format(
            ", ".join(repr(r) for r in self.criterion.iter_requirement()),
        )


class InconsistentCandidate(ResolverException):
    def __init__(self, candidate, criterion):
        super(InconsistentCandidate, self).__init__(candidate, criterion)
        self.candidate = candidate
        self.criterion = criterion

    def __str__(self):
        return "Provided candidate {!r} does not satisfy {}".format(
            self.candidate,
            ", ".join(repr(r) for r in self.criterion.iter_requirement()),
        )


class Criterion(object):
    """Representation of possible resolution results of a package.

    This holds three attributes:

    * `information` is a collection of `RequirementInformation` pairs.
      Each pair is a requirement contributing to this criterion, and the
      candidate that provides the requirement.
    * `incompatibilities` is a collection of all known not-to-work candidates
      to exclude from consideration.
    * `candidates` is a collection containing all possible candidates deducted
      from the union of contributing requirements and known incompatibilities.
      It should never be empty, except when the criterion is an attribute of a
      raised `RequirementsConflicted` (in which case it is always empty).

    .. note::
        This class is intended to be externally immutable. **Do not** mutate
        any of its attribute containers.
    """

    def __init__(self, candidates, information, incompatibilities):
        self.candidates = candidates
        self.information = information
        self.incompatibilities = incompatibilities

    def __repr__(self):
        requirements = ", ".join(
            "({!r}, via={!r})".format(req, parent)
            for req, parent in self.information
        )
        return "Criterion({})".format(requirements)

    def iter_requirement(self):
        return (i.requirement for i in self.information)

    def iter_parent(self):
        return (i.parent for i in self.information)


class ResolutionError(ResolverException):
    pass


class ResolutionImpossible(ResolutionError):
    def __init__(self, causes):
        super(ResolutionImpossible, self).__init__(causes)
        # causes is a list of RequirementInformation objects
        self.causes = causes


class ResolutionTooDeep(ResolutionError):
    def __init__(self, round_count):
        super(ResolutionTooDeep, self).__init__(round_count)
        self.round_count = round_count


# Resolution state in a round.
State = collections.namedtuple("State", "mapping criteria backtrack_causes")


class Resolution(object):
    """Stateful resolution object.

    This is designed as a one-off object that holds information to kick start
    the resolution process, and holds the results afterwards.
    """

    def __init__(self, provider, reporter):
        self._p = provider
        self._r = reporter
        self._states = []

    @property
    def state(self):
        try:
            return self._states[-1]
        except IndexError:
            raise AttributeError("state")

    def _push_new_state(self):
        """Push a new state into history.

        This new state will be used to hold resolution results of the next
        coming round.
        """
        base = self._states[-1]
        state = State(
            mapping=base.mapping.copy(),
            criteria=base.criteria.copy(),
            backtrack_causes=base.backtrack_causes[:],
        )
        self._states.append(state)

    def _add_to_criteria(self, criteria, requirement, parent):
        self._r.adding_requirement(requirement=requirement, parent=parent)

        identifier = self._p.identify(requirement_or_candidate=requirement)
        criterion = criteria.get(identifier)
        if criterion:
            incompatibilities = list(criterion.incompatibilities)
        else:
            incompatibilities = []

        matches = self._p.find_matches(
            identifier=identifier,
            requirements=IteratorMapping(
                criteria,
                operator.methodcaller("iter_requirement"),
                {identifier: [requirement]},
            ),
            incompatibilities=IteratorMapping(
                criteria,
                operator.attrgetter("incompatibilities"),
                {identifier: incompatibilities},
            ),
        )

        if criterion:
            information = list(criterion.information)
            information.append(RequirementInformation(requirement, parent))
        else:
            information = [RequirementInformation(requirement, parent)]

        criterion = Criterion(
            candidates=build_iter_view(matches),
            information=information,
            incompatibilities=incompatibilities,
        )
        if not criterion.candidates:
            raise RequirementsConflicted(criterion)
        criteria[identifier] = criterion

    def _get_preference(self, name):
        return self._p.get_preference(
            identifier=name,
            resolutions=self.state.mapping,
            candidates=IteratorMapping(
                self.state.criteria,
                operator.attrgetter("candidates"),
            ),
            information=IteratorMapping(
                self.state.criteria,
                operator.attrgetter("information"),
            ),
            backtrack_causes=self.state.backtrack_causes,
        )

    def _is_current_pin_satisfying(self, name, criterion):
        try:
            current_pin = self.state.mapping[name]
        except KeyError:
            return False
        return all(
            self._p.is_satisfied_by(requirement=r, candidate=current_pin)
            for r in criterion.iter_requirement()
        )

    def _get_updated_criteria(self, candidate):
        criteria = self.state.criteria.copy()
        for requirement in self._p.get_dependencies(candidate=candidate):
            self._add_to_criteria(criteria, requirement, parent=candidate)
        return criteria

    def _attempt_to_pin_criterion(self, name):
        criterion = self.state.criteria[name]

        causes = []
        for candidate in criterion.candidates:
            try:
                criteria = self._get_updated_criteria(candidate)
            except RequirementsConflicted as e:
                causes.append(e.criterion)
                continue

            # Check the newly-pinned candidate actually works. This should
            # always pass under normal circumstances, but in the case of a
            # faulty provider, we will raise an error to notify the implementer
            # to fix find_matches() and/or is_satisfied_by().
            satisfied = all(
                self._p.is_satisfied_by(requirement=r, candidate=candidate)
                for r in criterion.iter_requirement()
            )
            if not satisfied:
                raise InconsistentCandidate(candidate, criterion)

            self._r.pinning(candidate=candidate)
            self.state.criteria.update(criteria)

            # Put newly-pinned candidate at the end. This is essential because
            # backtracking looks at this mapping to get the last pin.
            self.state.mapping.pop(name, None)
            self.state.mapping[name] = candidate

            return []

        # All candidates tried, nothing works. This criterion is a dead
        # end, signal for backtracking.
        return causes

    def _backtrack(self):
        """Perform backtracking.

        When we enter here, the stack is like this::

            [ state Z ]
            [ state Y ]
            [ state X ]
            .... earlier states are irrelevant.

        1. No pins worked for Z, so it does not have a pin.
        2. We want to reset state Y to unpinned, and pin another candidate.
        3. State X holds what state Y was before the pin, but does not
           have the incompatibility information gathered in state Y.

        Each iteration of the loop will:

        1.  Discard Z.
        2.  Discard Y but remember its incompatibility information gathered
            previously, and the failure we're dealing with right now.
        3.  Push a new state Y' based on X, and apply the incompatibility
            information from Y to Y'.
        4a. If this causes Y' to conflict, we need to backtrack again. Make Y'
            the new Z and go back to step 2.
        4b. If the incompatibilities apply cleanly, end backtracking.
        """
        while len(self._states) >= 3:
            # Remove the state that triggered backtracking.
            del self._states[-1]

            # Retrieve the last candidate pin and known incompatibilities.
            broken_state = self._states.pop()
            name, candidate = broken_state.mapping.popitem()
            incompatibilities_from_broken = [
                (k, list(v.incompatibilities))
                for k, v in broken_state.criteria.items()
            ]

            # Also mark the newly known incompatibility.
            incompatibilities_from_broken.append((name, [candidate]))

            self._r.backtracking(candidate=candidate)

            # Create a new state from the last known-to-work one, and apply
            # the previously gathered incompatibility information.
            def _patch_criteria():
                for k, incompatibilities in incompatibilities_from_broken:
                    if not incompatibilities:
                        continue
                    try:
                        criterion = self.state.criteria[k]
                    except KeyError:
                        continue
                    matches = self._p.find_matches(
                        identifier=k,
                        requirements=IteratorMapping(
                            self.state.criteria,
                            operator.methodcaller("iter_requirement"),
                        ),
                        incompatibilities=IteratorMapping(
                            self.state.criteria,
                            operator.attrgetter("incompatibilities"),
                            {k: incompatibilities},
                        ),
                    )
                    candidates = build_iter_view(matches)
                    if not candidates:
                        return False
                    incompatibilities.extend(criterion.incompatibilities)
                    self.state.criteria[k] = Criterion(
                        candidates=candidates,
                        information=list(criterion.information),
                        incompatibilities=incompatibilities,
                    )
                return True

            self._push_new_state()
            success = _patch_criteria()

            # It works! Let's work on this new state.
            if success:
                return True

            # State does not work after applying known incompatibilities.
            # Try the still previous state.

        # No way to backtrack anymore.
        return False

    def resolve(self, requirements, max_rounds):
        if self._states:
            raise RuntimeError("already resolved")

        self._r.starting()

        # Initialize the root state.
        self._states = [
            State(
                mapping=collections.OrderedDict(),
                criteria={},
                backtrack_causes=[],
            )
        ]
        for r in requirements:
            try:
                self._add_to_criteria(self.state.criteria, r, parent=None)
            except RequirementsConflicted as e:
                raise ResolutionImpossible(e.criterion.information)

        # The root state is saved as a sentinel so the first ever pin can have
        # something to backtrack to if it fails. The root state is basically
        # pinning the virtual "root" package in the graph.
        self._push_new_state()

        for round_index in range(max_rounds):
            self._r.starting_round(index=round_index)

            unsatisfied_names = [
                key
                for key, criterion in self.state.criteria.items()
                if not self._is_current_pin_satisfying(key, criterion)
            ]

            # All criteria are accounted for. Nothing more to pin, we are done!
            if not unsatisfied_names:
                self._r.ending(state=self.state)
                return self.state

            # Choose the most preferred unpinned criterion to try.
            name = min(unsatisfied_names, key=self._get_preference)
            failure_causes = self._attempt_to_pin_criterion(name)

            if failure_causes:
                causes = [i for c in failure_causes for i in c.information]
                # Backtrack if pinning fails. The backtrack process puts us in
                # an unpinned state, so we can work on it in the next round.
                self._r.resolving_conflicts(causes)
                success = self._backtrack()
                self.state.backtrack_causes[:] = [
                    i for c in failure_causes for i in c.information
                ]

                # Dead ends everywhere. Give up.
                if not success:
<<<<<<< HEAD
                    raise ResolutionImpossible(causes)
=======
                    raise ResolutionImpossible(self.state.backtrack_causes)
>>>>>>> 35e88e25
            else:
                # Pinning was successful. Push a new state to do another pin.
                self._push_new_state()

            self._r.ending_round(index=round_index, state=self.state)

        raise ResolutionTooDeep(max_rounds)


def _has_route_to_root(criteria, key, all_keys, connected):
    if key in connected:
        return True
    if key not in criteria:
        return False
    for p in criteria[key].iter_parent():
        try:
            pkey = all_keys[id(p)]
        except KeyError:
            continue
        if pkey in connected:
            connected.add(key)
            return True
        if _has_route_to_root(criteria, pkey, all_keys, connected):
            connected.add(key)
            return True
    return False


Result = collections.namedtuple("Result", "mapping graph criteria")


def _build_result(state):
    mapping = state.mapping
    all_keys = {id(v): k for k, v in mapping.items()}
    all_keys[id(None)] = None

    graph = DirectedGraph()
    graph.add(None)  # Sentinel as root dependencies' parent.

    connected = {None}
    for key, criterion in state.criteria.items():
        if not _has_route_to_root(state.criteria, key, all_keys, connected):
            continue
        if key not in graph:
            graph.add(key)
        for p in criterion.iter_parent():
            try:
                pkey = all_keys[id(p)]
            except KeyError:
                continue
            if pkey not in graph:
                graph.add(pkey)
            graph.connect(pkey, key)

    return Result(
        mapping={k: v for k, v in mapping.items() if k in connected},
        graph=graph,
        criteria=state.criteria,
    )


class Resolver(AbstractResolver):
    """The thing that performs the actual resolution work."""

    base_exception = ResolverException

    def resolve(self, requirements, max_rounds=100):
        """Take a collection of constraints, spit out the resolution result.

        The return value is a representation to the final resolution result. It
        is a tuple subclass with three public members:

        * `mapping`: A dict of resolved candidates. Each key is an identifier
            of a requirement (as returned by the provider's `identify` method),
            and the value is the resolved candidate.
        * `graph`: A `DirectedGraph` instance representing the dependency tree.
            The vertices are keys of `mapping`, and each edge represents *why*
            a particular package is included. A special vertex `None` is
            included to represent parents of user-supplied requirements.
        * `criteria`: A dict of "criteria" that hold detailed information on
            how edges in the graph are derived. Each key is an identifier of a
            requirement, and the value is a `Criterion` instance.

        The following exceptions may be raised if a resolution cannot be found:

        * `ResolutionImpossible`: A resolution cannot be found for the given
            combination of requirements. The `causes` attribute of the
            exception is a list of (requirement, parent), giving the
            requirements that could not be satisfied.
        * `ResolutionTooDeep`: The dependency tree is too deeply nested and
            the resolver gave up. This is usually caused by a circular
            dependency, but you can try to resolve this by increasing the
            `max_rounds` argument.
        """
        resolution = Resolution(self.provider, self.reporter)
        state = resolution.resolve(requirements, max_rounds=max_rounds)
        return _build_result(state)<|MERGE_RESOLUTION|>--- conflicted
+++ resolved
@@ -374,22 +374,17 @@
             failure_causes = self._attempt_to_pin_criterion(name)
 
             if failure_causes:
-                causes = [i for c in failure_causes for i in c.information]
-                # Backtrack if pinning fails. The backtrack process puts us in
-                # an unpinned state, so we can work on it in the next round.
-                self._r.resolving_conflicts(causes)
-                success = self._backtrack()
                 self.state.backtrack_causes[:] = [
                     i for c in failure_causes for i in c.information
                 ]
+                # Backtrack if pinning fails. The backtrack process puts us in
+                # an unpinned state, so we can work on it in the next round.
+                self._r.resolving_conflicts(self.state.backtrack_causes)
+                success = self._backtrack()
 
                 # Dead ends everywhere. Give up.
                 if not success:
-<<<<<<< HEAD
-                    raise ResolutionImpossible(causes)
-=======
                     raise ResolutionImpossible(self.state.backtrack_causes)
->>>>>>> 35e88e25
             else:
                 # Pinning was successful. Push a new state to do another pin.
                 self._push_new_state()
